--- conflicted
+++ resolved
@@ -128,11 +128,7 @@
 # Keep the script running
 try:
     while True:
-<<<<<<< HEAD
         time.sleep(0.1)  # Add a small delay to reduce CPU usage
-=======
-        time.sleep(0.1) # Add a small delay to reduce CPU usage
->>>>>>> 168f01ec
 except KeyboardInterrupt:
     pass
 
